from glob import glob

import matplotlib.pyplot as plt
import numpy as np
import pandas as pd
import salem
import xarray as xr
from matplotlib.colors import LinearSegmentedColormap
from metpy.calc import relative_humidity_from_mixing_ratio
from metpy.units import units
from windrose import WindroseAxes

coordinates = {
    "minasrojas": (-0.618625, -90.3673),
    "militar": (-0.489962, -90.2808),
    "puertoayora": (-0.743708, -90.3027),
    "puertovillamil": (-0.946400, -90.9741),
    "puertobacceriomoreno": (-0.89515, -89.6068),
    "eljunco": (-0.893768, -89.4804),
    "lagalapaguera": (-0.91197, -89.4387),
    "cuevadesucre": (-0.843216, -91.0284),
    "negra": (-0.848344, -91.1312),
    "crocker": (-0.642398, -90.326),
    "rosa": (-0.65453, -90.4035),
    # "met-e_bellavista": (-0.692384, -90.3282),
    # "met-e_puerto_ayora": (-0.743708, -90.3027)
}

color_map = LinearSegmentedColormap.from_list(
    "temperature",
    ["white", "steelblue", "c", "khaki", "orange", "orangered", "r", "darkred"],
)


def remove_nonalphanumerics(string: str) -> str:
    return "".join(ch for ch in string if ch.isalnum())


def transform_k_to_c(ds):
    return ds[ds.VARNAME].data - 273.15


def open_dataset(
    experiment,
    variable,
    year,
    domain="d02",
    dimensions="2d",
    frequency="d",
    base_folder="/home/ben/data/GAR/",
    **kwargs,
):
    file = glob(
        f"{base_folder}/{experiment}/products/{domain}/{frequency}/{dimensions}/"
        f"{experiment}*{variable}*{year}.nc*"
    )[0]

    ds = xr.open_dataset(file, decode_cf=False, **kwargs)
    ds = ds.isel(west_east=slice(10, -10), south_north=slice(10, -10))
    if ds.VARNAME.lower() in ["t2", "t"]:
        ds[ds.VARNAME].data = transform_k_to_c(ds)

    split = file.split("/")[-1].split("_")
    var = split[-2]
    if var == "lu":
        var = split[-2] + "_" + split[-1].split(".")[0]
    projection = {
        "lat_0": float(ds.attrs["PROJ_ENVI_STRING"].split(",")[3]),
        "lon_0": float(ds.attrs["PROJ_ENVI_STRING"].split(",")[4]),
        "x_0": float(ds.attrs["PROJ_ENVI_STRING"].split(",")[5]),
        "y_0": float(ds.attrs["PROJ_ENVI_STRING"].split(",")[5]),
        "ellps": remove_nonalphanumerics(ds.attrs["PROJ_ENVI_STRING"].split(",")[7]),
        "name": remove_nonalphanumerics(
            str(ds.attrs["PROJ_ENVI_STRING"].split(",")[8])
        ),
    }

    proj = "merc" if projection["name"].lower() == "wrfmercator" else "lcc"
    pyproj_srs = (
        f"+proj={proj} +lat_0={str(projection['lat_0'])} +lon_0={str(projection['lon_0'])} +k=1 "
        f"+x_0={str(projection['x_0'])} +y_0={str(projection['y_0'])} +ellps={projection['ellps']} "
        f"+datum={projection['ellps']} +units=m +no_defs"
    )

    ds[var].attrs["pyproj_srs"] = pyproj_srs
    ds[var].attrs["projection_info"] = projection
    ds.attrs["experiment"] = experiment
    ds.attrs["year"] = year
    return ds


def open_experiment(**kwargs):
    """
    kwargs = arguments passed to open_dataset
    """
    return Experiment(open_dataset(**kwargs))


class Experiment:
    def __init__(self, ds):
        self.wrf_product = {ds.VARNAME: ds}
        self.variable = self.__translate_varname(ds.VARNAME)
        self.__added_variables = []
        self.experiment = ds.attrs["experiment"]
        self.year = ds.attrs["year"]
        self.__add_measurements()

    def add_product(self, variable=None, ds=None):
        if ds:
            self.wrf_product[ds.VARNAME] = ds
            return
        ds = open_dataset(self.experiment, variable, self.year)
        if ds.VARNAME not in self.wrf_product.keys():
            self.wrf_product[ds.VARNAME] = ds
            self.__added_variables.append(ds.VARNAME)

    def __translate_varname(self, varname):
        varname = varname.lower()
        if varname == "prcp":
            return "PCP"
        elif varname.startswith("pcp"):
            return "prcp"
        elif varname in ["t2", "t"]:
            return "T"
        elif varname == "q2":
            return "RH"
        elif varname == "rh":
            return "q2"
        elif varname == "ws10":
            return "WS"
        elif varname == "ws":
            return "ws10"
        elif varname == "press":
            return "P"
        else:
            raise NameError("Please add variable name translation")

    def __add_measurements(self, variable=None):
        if not variable:
            variable = self.variable
        self.measurements_files = glob_measurements()
        self.measurements = {}
        for f in self.measurements_files:
            ds = load_measurements(f, variable)
            self.measurements[ds.attrs["name"]] = ds

    def compute_rh(self):
        if self.variable.lower() not in ["q", "q2", "qv", "rh"]:
            raise NameError("Can only be calculated from any of 'q', 'qv', 'q2', 'RH'")
        if self.variable.lower() in ["rh", "q2"] and "t2" not in self.__added_variables:
            self.add_product("t2")
        if (
            self.variable.lower() in ["rh", "q2"]
            and "psfc" not in self.__added_variables
        ):
            self.add_product("psfc")
        rh = self.wrf_product["q2"].copy()
        psfc = self.wrf_product["psfc"].psfc * units("mbar")
        t2 = (self.wrf_product["t2"].t2 + 273.15) * units("K")
        q2 = self.wrf_product["q2"].q2 * units("kg/kg")
        rh["rh"] = relative_humidity_from_mixing_ratio(
            pressure=psfc,
            temperature=t2,
            mixing_ratio=q2,
        )
        return xr.Dataset(
            rh, coords=self.wrf_product["q2"].coords, attrs=self.wrf_product["q2"].attrs
        )

    def plot_station(self, station, sample_rate="D", save=False, **kwargs):
        timeseries = {}
        data = self.measurements[station]
        # Check for multiple measurement types of precipitation
        if self.variable == "PCP":
            variables = [
                "PCP_diff_radar",
                "PCP_tot_bucket",
                "PCP_diffmin_radar",
                "PCP_acoustic",
            ]
        else:
            variables = [self.variable]
<<<<<<< HEAD
        fig, ax = plt.subplots(figsize=(12, 10))
=======
        _, ax = plt.subplots(figsize=(12, 10))
        # if isinstance(data, pd.DataFrame):
        #     names = data.columns
        if isinstance(data, pd.Series):
            data = data.to_frame(name=data.name)
        var = ""
>>>>>>> ec033b72
        for var in data.columns:
            if var in variables and self.variable == "PCP":
                timeseries[var] = data[var].resample(sample_rate).sum()
                timeseries[var].cumsum().plot(ax=ax, **kwargs)
            elif var in variables:
                timeseries[var] = data[var].resample(sample_rate).mean()
                timeseries[var].plot(ax=ax, **kwargs)
        closest_gridpoint = self.__get_closest_gridpoint_values(station)
        if var in variables and self.variable == "PCP":
            closest_gridpoint = closest_gridpoint * 24
            closest_gridpoint.cumsum().plot(ax=ax)
        elif var in variables:
            closest_gridpoint.plot(ax=ax)
        if var in variables:
            plt.legend()
            plt.title(station)
            plt.xlabel("")
        if save:
            plt.savefig(f"{self.variable.lower()}_{station.lower()}.png")

    def plot_stations(self, **kwargs):
        for station in self.measurements.keys():
            self.plot_station(station, sample_rate="D", **kwargs)

    def __find_closest_gridpoint(self, station):
        ds = self.wrf_product[self.variable[0]]
        # for var in self.measurements.keys():
        #     df = self.measurements[var]
        #     break
        abslat = np.abs(ds.lat - coordinates[station][0])
        abslon = np.abs(ds.lon - coordinates[station][1])
        c = np.maximum(abslon, abslat)
        return np.where(c == np.min(c))

    def __get_closest_gridpoint_values(self, station):
        ([xlon], [xlat]) = self.__find_closest_gridpoint(station)
        selected = self.wrf_product[self.variable[0]].isel(
            west_east=xlon, south_north=xlat
        )
        selected = pd.Series(selected[self.wrf_product[self.variable].VARNAME])
        selected.index = pd.DatetimeIndex(pd.date_range("2022-04-01", "2022-06-30"))
        selected.name = self.wrf_product[self.variable[0]].attrs["experiment"]
        return selected

    def plot_map(
        self, variable=None, ax=None, aggregation="mean", save=False, **kwargs
    ):
        """
        kwargs: args for  salem's quick_map
        """
        variable = variable or self.__translate_varname(self.variable)
        cmap = color_map if "cmap" not in locals() or "cmap" not in globals() else None
        if aggregation == "mean":
            data = self.wrf_product[variable][self.wrf_product[variable].VARNAME].mean(
                dim="time", skipna=True, keep_attrs=True
            )

        elif aggregation == "sum":
            data = self.wrf_product[variable][self.wrf_product[variable].VARNAME].sum(
                dim="time", skipna=True, keep_attrs=True
            )
        else:
            raise NameError("aggregation not implemented")
        base_map = data.salem.get_map(**kwargs)
        base_map.set_data(data)
        for key, value in coordinates.items():
            lat, lon = value
            base_map.set_points(lon, lat, text=key)
        base_map.set_cmap(cmap)
        base_map.set_scale_bar()
        if ax:
            base_map.plot(ax=ax)
            base_map.append_colorbar(ax=ax)
        else:
            base_map.visualize(add_cbar=True)
        if save:
            plt.savefig(f"{self.variable.lower()}_{aggregation.lower()}_map.png")
        return base_map


def plot_pcp(data, title=None, sample_rate="D", **kwargs):
    timeseries = {}
    variables = ["PCP_diff_radar", "PCP_diffmin_radar", "PCP_acoustic"]
    var = ""
    for var in data.columns:
        if var in variables:
            timeseries[var] = data[var].resample(sample_rate).sum()
            timeseries[var].cumsum().plot(**kwargs)
    if var in variables:
        plt.legend()
        if title:
            plt.title(title)
        plt.xlabel("")


def glob_measurements(
    path="/home/ben/data/darwin_measured", ds_number="??", type="AWS-P"
):
    files = glob(f"{path}/{ds_number}_{type}*/*[!xlsx_complete]")
    return [file for file in files if not file.count("xlsx") and not file.count("_-_")]


def load_measurements(path, variable):
    ds = pd.read_csv(path, parse_dates=["datetime"], index_col=["datetime"])
    ds = ds.loc["2022-04-01":"2022-06-30"]
    if variable == "PCP":
        filter_col = [col for col in ds if col.startswith(variable)]
    else:
        filter_col = variable
    ds.attrs["name"] = path.split("/")[-1].split("_")[-3]
    ds.attrs["coordinates"] = [
        value
        for key, value in coordinates.items()
        if key.split("_")[-1] in ds.attrs["name"].lower()
    ]
    return ds[filter_col]<|MERGE_RESOLUTION|>--- conflicted
+++ resolved
@@ -180,16 +180,12 @@
             ]
         else:
             variables = [self.variable]
-<<<<<<< HEAD
-        fig, ax = plt.subplots(figsize=(12, 10))
-=======
         _, ax = plt.subplots(figsize=(12, 10))
         # if isinstance(data, pd.DataFrame):
         #     names = data.columns
         if isinstance(data, pd.Series):
             data = data.to_frame(name=data.name)
         var = ""
->>>>>>> ec033b72
         for var in data.columns:
             if var in variables and self.variable == "PCP":
                 timeseries[var] = data[var].resample(sample_rate).sum()
